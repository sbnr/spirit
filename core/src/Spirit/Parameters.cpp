--- conflicted
+++ resolved
@@ -890,25 +890,21 @@
 {
     std::shared_ptr<Data::Spin_System> image;
     std::shared_ptr<Data::Spin_System_Chain> chain;
-<<<<<<< HEAD
-    
-    // Fetch correct indices and pointers
-    try
-    {
-        from_indices( state, idx_image, idx_chain, image, chain );
-    }
-    catch( const Utility::Exception & ex )
-    {
-        Utility::Handle_exception( ex, idx_image, idx_chain );
-        return ;
-    }
-    
-=======
-    from_indices(state, idx_image, idx_chain, image, chain);
-
+ 
+    // Fetch correct indices and pointers
+    try
+    {
+        from_indices( state, idx_image, idx_chain, image, chain );
+    }
+    catch( const Utility::Exception & ex )
+    {
+        Utility::Handle_exception( ex, idx_image, idx_chain );
+        return ;
+    }
+    
     // Gradient or monolayer
     //*use_gradient = image->llg_parameters->stt_use_gradient;
->>>>>>> 84025981
+
     // Magnitude
     *magnitude = (float)image->llg_parameters->stt_magnitude;
     // Normal
@@ -1050,7 +1046,6 @@
 {
     std::shared_ptr<Data::Spin_System> image;
     std::shared_ptr<Data::Spin_System_Chain> chain;
-<<<<<<< HEAD
     
     // Fetch correct indices and pointers
     try
@@ -1062,13 +1057,8 @@
         Utility::Handle_exception( ex, idx_image, idx_chain );
         return 0;
     }
-    
-    return (float)image->mc_parameters->acceptance_ratio;
-=======
-    from_indices(state, idx_image, idx_chain, image, chain);
 
     return (float)image->mc_parameters->acceptance_ratio_target;
->>>>>>> 84025981
 }
 
 /*------------------------------------------------------------------------------------------------------ */
