--- conflicted
+++ resolved
@@ -16,72 +16,6 @@
 {
     // Translate to string
     std::string method_type(c_method_type);
-<<<<<<< HEAD
-    std::string optimizer_type(c_optimizer_type);
-
-    // Fetch correct indices and pointers for image and chain
-    std::shared_ptr<Data::Spin_System> image;
-    std::shared_ptr<Data::Spin_System_Chain> chain;
-    
-    // Fetch correct indices and pointers
-    try
-    {
-        from_indices( state, idx_image, idx_chain, image, chain );
-    }
-    catch( const Utility::Exception & ex )
-    {
-        Utility::Handle_exception( ex, idx_image, idx_chain );
-        return ;
-    }
-    
-     // Determine the method and chain(s) or image(s) involved
-    std::shared_ptr<Engine::Method> method;
-    std::shared_ptr<Engine::Optimizer> optim;
-    if (method_type == "LLG")
-    {
-        image->iteration_allowed = true;
-        if (n_iterations > 0) image->llg_parameters->n_iterations = n_iterations;
-        if (n_iterations_log > 0) image->llg_parameters->n_iterations_log = n_iterations_log;
-        method = std::shared_ptr<Engine::Method_LLG>(new Engine::Method_LLG(image, idx_image, idx_chain));
-    }
-    else if (method_type == "MC")
-    {
-        Log(Utility::Log_Level::Error, Utility::Log_Sender::API, "Monte Carlo is not yet implemented!");
-        return;
-    }
-    else if (method_type == "GNEB")
-    {
-        if (Simulation_Running_Anywhere_Chain(state, idx_chain))
-        {
-            Log(Utility::Log_Level::Error, Utility::Log_Sender::API, "There are still one or more simulations running on the specified chain! Please stop them before starting a GNEB calculation.");
-			return;
-        }
-        else
-        {
-            chain->iteration_allowed = true;
-            if (n_iterations > 0) chain->gneb_parameters->n_iterations = n_iterations;
-            if (n_iterations_log > 0) chain->gneb_parameters->n_iterations_log = n_iterations_log;
-            method = std::shared_ptr<Engine::Method_GNEB>(new Engine::Method_GNEB(chain, idx_chain));
-        }
-    }
-    else if (method_type == "MMF")
-    {
-        Log(Utility::Log_Level::Error, Utility::Log_Sender::API, "MMF is not yet implemented!");
-		return;
-        if (Simulation_Running_Anywhere_Collection(state))
-        {
-            Log(Utility::Log_Level::Error, Utility::Log_Sender::API, "There are still one or more simulations running on the collection! Please stop them before starting a MMF calculation.");
-			return;
-        }
-        else
-        {
-            state->collection->iteration_allowed = true;
-            if (n_iterations > 0) state->collection->parameters->n_iterations = n_iterations;
-            if (n_iterations_log > 0) state->collection->parameters->n_iterations_log = n_iterations_log;
-            method = std::shared_ptr<Engine::Method_MMF>(new Engine::Method_MMF(state->collection, idx_chain));
-        }
-    }
-=======
     std::string solver_type(c_solver_type);
 
     // Determine the Solver kind
@@ -96,18 +30,16 @@
         solver = Engine::Solver::NCG;
     else if (solver_type == "VP")
         solver = Engine::Solver::VP;
->>>>>>> 84025981
-	else
-	{
-		Log(Utility::Log_Level::Error, Utility::Log_Sender::API, "Invalid Solver selected: " + solver_type);
-		return false;
-	}
+	  else
+	  {
+        Log(Utility::Log_Level::Error, Utility::Log_Sender::API, "Invalid Solver selected: " + solver_type);
+        return false;
+ 	  }
 
     // Fetch correct indices and pointers for image and chain
     std::shared_ptr<Data::Spin_System> image;
     std::shared_ptr<Data::Spin_System_Chain> chain;
-<<<<<<< HEAD
-    
+  
     // Fetch correct indices and pointers
     try
     {
@@ -119,11 +51,6 @@
         return ;
     } 
     
-=======
-    from_indices(state, idx_image, idx_chain, image, chain);
-
-
->>>>>>> 84025981
     // Determine wether to stop or start a simulation
     if (image->iteration_allowed)
     {
