--- conflicted
+++ resolved
@@ -2,33 +2,16 @@
 
 namespace Data
 {
-<<<<<<< HEAD
     Parameters_Method_LLG::Parameters_Method_LLG(std::string output_folder, std::array<bool,10> output, scalar force_convergence, long int n_iterations, long int n_iterations_log,
-            long int max_walltime_sec, std::shared_ptr<Pinning> pinning, int rng_seed, scalar temperature_i, scalar damping_i, scalar time_step, bool renorm_sd_i,
-            scalar stt_magnitude_i, Vector3 stt_polarisation_normal_i):
+            long int max_walltime_sec, std::shared_ptr<Pinning> pinning, int rng_seed, scalar temperature_i, scalar damping_i, scalar beta, scalar time_step, bool renorm_sd_i,
+            bool stt_use_gradient, scalar stt_magnitude_i, Vector3 stt_polarisation_normal_i):
         Parameters_Method_Solver(output_folder, {output[0], output[1], output[2], output[3]}, n_iterations, n_iterations_log, max_walltime_sec, pinning, force_convergence, time_step),
         output_energy_step(output[4]), output_energy_archive(output[5]), output_energy_spin_resolved(output[6]),
         output_energy_divide_by_nspins(output[7]), output_configuration_step(output[8]), output_configuration_archive(output[9]),
-        damping(damping_i),
+        damping(damping_i), beta(beta),
         temperature(temperature_i), rng_seed(rng_seed), prng(std::mt19937(rng_seed)),
         stt_magnitude(stt_magnitude_i), stt_polarisation_normal(stt_polarisation_normal_i),
         direct_minimization(false)
     {
     }
-=======
-	Parameters_Method_LLG::Parameters_Method_LLG(std::string output_folder, std::array<bool,10> output, scalar force_convergence, long int n_iterations, long int n_iterations_log,
-		long int max_walltime_sec, std::shared_ptr<Pinning> pinning, int seed_i, scalar temperature_i, scalar damping_i, scalar beta_i, scalar time_step_i, bool renorm_sd_i,
-		bool stt_use_gradient, scalar stt_magnitude_i, Vector3 stt_polarisation_normal_i):
-		Parameters_Method(output_folder, {output[0], output[1], output[2], output[3]}, force_convergence, n_iterations, n_iterations_log, max_walltime_sec, pinning),
-		output_energy_step(output[4]), output_energy_archive(output[5]), output_energy_spin_resolved(output[6]),
-		output_energy_divide_by_nspins(output[7]), output_configuration_step(output[8]), output_configuration_archive(output[9]),
-		seed(seed_i), temperature(temperature_i), damping(damping_i), beta(beta_i), dt(time_step_i), renorm_sd(renorm_sd_i),
-		stt_use_gradient(stt_use_gradient), stt_magnitude(stt_magnitude_i), stt_polarisation_normal(stt_polarisation_normal_i)
-	{
-		prng = std::mt19937(seed);
-		distribution_real = std::uniform_real_distribution<scalar>(0.0, 1.0);
-		distribution_minus_plus_one = std::uniform_real_distribution<scalar>(-1.0, 1.0);
-		distribution_int = std::uniform_int_distribution<int>(0, 1);
-	}
->>>>>>> f5408f00
 }