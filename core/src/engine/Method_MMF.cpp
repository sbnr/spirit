--- conflicted
+++ resolved
@@ -228,13 +228,8 @@
 						switched2 = true;
 					// Create the Minimum Mode
 					// 		Retrieve the Eigenvectors
-<<<<<<< HEAD
-					Matrix evectors = -hessian_spectrum.eigenvectors().real();
+					Matrix evectors = hessian_spectrum.eigenvectors().real();
 					Eigen::Ref<Vector> evec = evectors.col(0);
-=======
-					Eigen::MatrixXd evectors = hessian_spectrum.eigenvectors().real();
-					Eigen::Ref<Eigen::VectorXd> evec = evectors.col(0);
->>>>>>> 7f9c1a9c
 					// We have found the mode towards a saddle point
 					// 		Copy via assignment
 					this->minimum_mode[ichain] = std::vector<scalar>(evec.data(), evec.data() + evec.rows()*evec.cols());
