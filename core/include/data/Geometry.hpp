--- conflicted
+++ resolved
@@ -33,7 +33,8 @@
         // Destructor
         //~Geometry();
 
-        const std::vector<tetrahedron_t>& triangulation(int n_cell_step=1);
+		const std::vector<triangle_t>&    triangulation(int n_cell_step=1);
+		const std::vector<tetrahedron_t>& tetrahedra(int n_cell_step=1);
         int calculateDimensionality() const;
 
         // -------------------- Input constants ------------------
@@ -69,7 +70,6 @@
         // Atom types: type index 0..n or or vacancy (type < 0)
         intfield atom_types;
 
-<<<<<<< HEAD
         // //////  What are the segments used for??
         // segments[nos][4]
         //const std::vector<std::vector<int>> segments;
@@ -78,22 +78,6 @@
 
         int dimensionality;
         
-    private:
-        std::vector<tetrahedron_t> _triangulation;
-    };
-=======
-		// //////  What are the segments used for??
-		// segments[nos][4]
-		//const std::vector<std::vector<int>> segments;
-		// Position of the Segments: segments_pos[dim][nos][4]
-		//const std::vector<std::vector<std::vector<scalar>>> segments_pos;
-
-		const std::vector<triangle_t>&    triangulation(int n_cell_step=1);
-		const std::vector<tetrahedron_t>& tetrahedra(int n_cell_step=1);
-
-		int dimensionality;
-		int calculateDimensionality() const;
-    
 	private:
 		std::vector<triangle_t>    _triangulation;
 		std::vector<tetrahedron_t> _tetrahedra;
@@ -102,7 +86,6 @@
 		// need to be updated when the corresponding function is called
 		int last_update_n_cell_step;
 		intfield last_update_n_cells;
-	};
->>>>>>> 29984819
+    };
 }
 #endif