#pragma once
#ifndef DATA_PARAMETERS_METHOD_LLG_H
#define DATA_PARAMETERS_METHOD_LLG_H

#include <vector>

#include "Spirit_Defines.h"
#include <engine/Vectormath_Defines.hpp>
#include <data/Parameters_Method_Solver.hpp>

namespace Data
{
	// LLG_Parameters contains all LLG information about the spin system
	class Parameters_Method_LLG : public Parameters_Method_Solver
	{
	public:
		// Constructor
		Parameters_Method_LLG(std::string output_folder, std::array<bool,10> output, scalar force_convergence, long int n_iterations, long int n_iterations_log,
<<<<<<< HEAD
			long int max_walltime_sec, std::shared_ptr<Pinning> pinning, int rng_seed, scalar temperature, scalar damping, scalar time_step, bool renorm_sd,
			scalar stt_magnitude, Vector3 stt_polarisation_normal);

		// Damping
		scalar damping;

		// Temperature [K]
		scalar temperature;
		// Seed for RNG
		int rng_seed;
		// Mersenne twister PRNG
		std::mt19937 prng;

		// spin-transfer-torque parameter (prop to injected current density)
		scalar stt_magnitude;
		// spin_current polarisation normal vector
		Vector3 stt_polarisation_normal;

		// Do direct minimization instead of dynamics
		bool direct_minimization;

=======
			long int max_walltime_sec, std::shared_ptr<Pinning> pinning, int seed_i, scalar temperature_i, scalar damping_i, scalar beta_i, scalar time_step_i, bool renorm_sd_i,
			bool stt_use_gradient, scalar stt_magnitude_i, Vector3 stt_polarisation_normal_i);

>>>>>>> f5408f00

		// ----------------- Output --------------
		// Energy output settings
		bool output_energy_step;
		bool output_energy_archive;
		bool output_energy_spin_resolved;
		bool output_energy_divide_by_nspins;
		// Spin configurations output settings
		bool output_configuration_step;
		bool output_configuration_archive;
<<<<<<< HEAD
=======
		
		// ---------------- General --------------
		// Time step per iteration
		scalar dt;
		// Damping
		scalar damping;
		// Non-adiabatic parameter
		scalar beta;

		// --------------- Stochastic ------------
		// Temperature [K]
		scalar temperature;
		// PRNG seed
		const int seed;
		// PRNG distribution
		std::mt19937 prng;
		std::uniform_real_distribution<scalar> distribution_real;
		std::uniform_real_distribution<scalar> distribution_minus_plus_one;
		std::uniform_int_distribution<int> distribution_int;

		// Whether to renormalize spins after every iteration
		bool renorm_sd = 1;


		// ------------------ STT ----------------
		// Use the gradient method instead of the monolayer approximation
		bool stt_use_gradient;
		// Spin-transfer-torque parameter (prop to injected current density)
		scalar stt_magnitude;
		// Spin current polarisation normal vector
		Vector3 stt_polarisation_normal;
>>>>>>> f5408f00
	};
}
#endif<|MERGE_RESOLUTION|>--- conflicted
+++ resolved
@@ -16,12 +16,12 @@
 	public:
 		// Constructor
 		Parameters_Method_LLG(std::string output_folder, std::array<bool,10> output, scalar force_convergence, long int n_iterations, long int n_iterations_log,
-<<<<<<< HEAD
-			long int max_walltime_sec, std::shared_ptr<Pinning> pinning, int rng_seed, scalar temperature, scalar damping, scalar time_step, bool renorm_sd,
-			scalar stt_magnitude, Vector3 stt_polarisation_normal);
+			long int max_walltime_sec, std::shared_ptr<Pinning> pinning, int rng_seed, scalar temperature, scalar damping, scalar beta, scalar time_step, bool renorm_sd,
+			bool stt_use_gradient, scalar stt_magnitude, Vector3 stt_polarisation_normal);
 
 		// Damping
 		scalar damping;
+		scalar beta;
 
 		// Temperature [K]
 		scalar temperature;
@@ -38,11 +38,6 @@
 		// Do direct minimization instead of dynamics
 		bool direct_minimization;
 
-=======
-			long int max_walltime_sec, std::shared_ptr<Pinning> pinning, int seed_i, scalar temperature_i, scalar damping_i, scalar beta_i, scalar time_step_i, bool renorm_sd_i,
-			bool stt_use_gradient, scalar stt_magnitude_i, Vector3 stt_polarisation_normal_i);
-
->>>>>>> f5408f00
 
 		// ----------------- Output --------------
 		// Energy output settings
@@ -53,40 +48,6 @@
 		// Spin configurations output settings
 		bool output_configuration_step;
 		bool output_configuration_archive;
-<<<<<<< HEAD
-=======
-		
-		// ---------------- General --------------
-		// Time step per iteration
-		scalar dt;
-		// Damping
-		scalar damping;
-		// Non-adiabatic parameter
-		scalar beta;
-
-		// --------------- Stochastic ------------
-		// Temperature [K]
-		scalar temperature;
-		// PRNG seed
-		const int seed;
-		// PRNG distribution
-		std::mt19937 prng;
-		std::uniform_real_distribution<scalar> distribution_real;
-		std::uniform_real_distribution<scalar> distribution_minus_plus_one;
-		std::uniform_int_distribution<int> distribution_int;
-
-		// Whether to renormalize spins after every iteration
-		bool renorm_sd = 1;
-
-
-		// ------------------ STT ----------------
-		// Use the gradient method instead of the monolayer approximation
-		bool stt_use_gradient;
-		// Spin-transfer-torque parameter (prop to injected current density)
-		scalar stt_magnitude;
-		// Spin current polarisation normal vector
-		Vector3 stt_polarisation_normal;
->>>>>>> f5408f00
 	};
 }
 #endif