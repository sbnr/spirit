#pragma once
#ifndef IO_FILTERFILEHANDLE_H
#define IO_FILTERFILEHANDLE_H

#include <memory>
#include <string>
#include <istream>
#include <fstream>
#include <sstream>

#include <utility/Logging.hpp>
#include <utility/Exception.hpp>
#include <engine/Vectormath_Defines.hpp>
<<<<<<< HEAD
#include <io/Fileformat.hpp>
=======
#include <utility/Exception.hpp>
>>>>>>> 2ef16a4e

#include <fmt/format.h>
#include <fmt/ostream.h>

namespace IO
{
	class Filter_File_Handle
	{
	private:
		std::size_t found;
		std::string line;
        std::string comment_tag;
		std::string dump;
	public:
        IO::VF_FileFormat ff;
        std::string filename;
        std::unique_ptr<std::ifstream> myfile;
		std::istringstream iss;
        
		// Constructs a Filter_File_Handle with string filename
		Filter_File_Handle( const std::string& s, 
                            IO::VF_FileFormat format = VF_FileFormat::SPIRIT_GENERAL );
		// Destructor
		~Filter_File_Handle();
		// Reads next line of file into the handle (false -> end-of-file)
		bool GetLine_Handle();
		// Reads the next line of file into the handle and into the iss
		bool GetLine();
		// Reset the file stream to the start of the file
		void ResetStream();
		// Tries to find s in the current file and if found outputs the line into internal iss
		bool Find(const std::string& s);
		// Tries to find s in the current line and if found outputs into internal iss
		bool Find_in_Line(const std::string & s);
		// Removes a set of chars from a string
		void Remove_Chars_From_String(std::string &str, char* charsToRemove);
        // Removes comments from a string
        bool Remove_Comments_From_String( std::string &str );
        // Read a string (separeated by whitespaces) into var
        void Read_String( std::string& var, const std::string keyword, bool log_notfound = true );
        // Count the words of a string
        int Count_Words( const std::string& str );
        // get name 
        
		// Reads a single variable into var, with optional logging in case of failure.
<<<<<<< HEAD
		template <typename T> bool Read_Single( T & var, const std::string name,  
                                               bool log_notfound = true )
        {
            if (Find(name))
            {
                iss >> var;
                return true;
            }
            else if (log_notfound)
                Log( Utility::Log_Level::Warning, Utility::Log_Sender::IO, "Keyword '" + name + 
                     "' not found. Using Default: " + fmt::format( "{}", var ) );
            return false;
        };
        
        template <typename T> void Require_Single( T& var, const std::string name )
        {
            if( !Read_Single( var, name, false ) )
            {
                Log( Utility::Log_Level::Error, Utility::Log_Sender::IO, "Required eyword '" 
                     + name + "' not found." );
                throw Utility::Exception::Bad_File_Content;
            }
        }
        
		// Reads a Vector3 into var, with optional logging in case of failure.
		void Read_Vector3(Vector3 & var, const std::string name, bool log_notfound = true)
		{
			if (Find(name))
				iss >> var[0] >> var[1] >> var[2];
			else if (log_notfound)
				Log( Utility::Log_Level::Warning, Utility::Log_Sender::IO, "Keyword '" + name + 
                     "' not found. Using Default: (" + fmt::format( "{}", var.transpose() ) + ")");
=======
		template <typename T> void Read_Single(T & var, const std::string name, bool log_notfound = true)
		{
			try
			{
				if (Find(name))
					iss >> var;
				else if (log_notfound)
					Log(Utility::Log_Level::Warning, Utility::Log_Sender::IO, "Keyword '" + name + "' not found. Using Default: " + fmt::format("{}", var));
			}
			catch (...)
			{
				spirit_handle_exception_core(fmt::format("Failed to read single variable \"{}\".", name));
			}
		};

		// Reads a Vector3 into var, with optional logging in case of failure.
		void Read_Vector3(Vector3 & var, const std::string name, bool log_notfound = true)
		{
			try
			{
				if (Find(name))
					iss >> var[0] >> var[1] >> var[2];
				else if (log_notfound)
					Log(Utility::Log_Level::Warning, Utility::Log_Sender::IO, "Keyword '" + name + "' not found. Using Default: (" + fmt::format("{}", var.transpose()) + ")");
			}
			catch (...)
			{
				spirit_handle_exception_core(fmt::format("Failed to read Vector3 \"{}\".", name));
			}
>>>>>>> 2ef16a4e
		};

		// Reads a 3-component object, with optional logging in case of failure
		template <typename T> void Read_3Vector( T & var, const std::string name, 
                                                 bool log_notfound = true )
		{
<<<<<<< HEAD
			if (Find(name))
				iss >> var[0] >> var[1] >> var[2];
			else if (log_notfound)
				Log( Utility::Log_Level::Warning, Utility::Log_Sender::IO, "Keyword '" + name + 
                     "' not found. Using Default: (" + fmt::format( "{}", var[0] ) + " " + 
                     fmt::format( "{}", var[1] ) + " " + fmt::format( "{}", var[2] ) + ")" );
=======
			try
			{
				if (Find(name))
					iss >> var[0] >> var[1] >> var[2];
				else if (log_notfound)
					Log(Utility::Log_Level::Warning, Utility::Log_Sender::IO, "Keyword '" + name + "' not found. Using Default:  (" + fmt::format("{}", var[0]) + " " + fmt::format("{}", var[1]) + " " + fmt::format("{}", var[2]) + ")");
			}
			catch (...)
			{
				spirit_handle_exception_core(fmt::format("Failed to read 3Vector \"{}\".", name));
			}

>>>>>>> 2ef16a4e
		};
	};//end class FilterFileHandle
}// end namespace IO

#endif<|MERGE_RESOLUTION|>--- conflicted
+++ resolved
@@ -11,47 +11,44 @@
 #include <utility/Logging.hpp>
 #include <utility/Exception.hpp>
 #include <engine/Vectormath_Defines.hpp>
-<<<<<<< HEAD
 #include <io/Fileformat.hpp>
-=======
 #include <utility/Exception.hpp>
->>>>>>> 2ef16a4e
 
 #include <fmt/format.h>
 #include <fmt/ostream.h>
 
 namespace IO
 {
-	class Filter_File_Handle
-	{
-	private:
-		std::size_t found;
-		std::string line;
+    class Filter_File_Handle
+    {
+    private:
+        std::size_t found;
+        std::string line;
         std::string comment_tag;
-		std::string dump;
-	public:
+        std::string dump;
+    public:
         IO::VF_FileFormat ff;
         std::string filename;
         std::unique_ptr<std::ifstream> myfile;
-		std::istringstream iss;
+        std::istringstream iss;
         
-		// Constructs a Filter_File_Handle with string filename
-		Filter_File_Handle( const std::string& s, 
+        // Constructs a Filter_File_Handle with string filename
+        Filter_File_Handle( const std::string& s, 
                             IO::VF_FileFormat format = VF_FileFormat::SPIRIT_GENERAL );
-		// Destructor
-		~Filter_File_Handle();
-		// Reads next line of file into the handle (false -> end-of-file)
-		bool GetLine_Handle();
-		// Reads the next line of file into the handle and into the iss
-		bool GetLine();
-		// Reset the file stream to the start of the file
-		void ResetStream();
-		// Tries to find s in the current file and if found outputs the line into internal iss
-		bool Find(const std::string& s);
-		// Tries to find s in the current line and if found outputs into internal iss
-		bool Find_in_Line(const std::string & s);
-		// Removes a set of chars from a string
-		void Remove_Chars_From_String(std::string &str, char* charsToRemove);
+        // Destructor
+        ~Filter_File_Handle();
+        // Reads next line of file into the handle (false -> end-of-file)
+        bool GetLine_Handle();
+        // Reads the next line of file into the handle and into the iss
+        bool GetLine();
+        // Reset the file stream to the start of the file
+        void ResetStream();
+        // Tries to find s in the current file and if found outputs the line into internal iss
+        bool Find(const std::string& s);
+        // Tries to find s in the current line and if found outputs into internal iss
+        bool Find_in_Line(const std::string & s);
+        // Removes a set of chars from a string
+        void Remove_Chars_From_String(std::string &str, char* charsToRemove);
         // Removes comments from a string
         bool Remove_Comments_From_String( std::string &str );
         // Read a string (separeated by whitespaces) into var
@@ -60,19 +57,25 @@
         int Count_Words( const std::string& str );
         // get name 
         
-		// Reads a single variable into var, with optional logging in case of failure.
-<<<<<<< HEAD
-		template <typename T> bool Read_Single( T & var, const std::string name,  
-                                               bool log_notfound = true )
+        // Reads a single variable into var, with optional logging in case of failure.
+        template <typename T> bool Read_Single( T & var, const std::string name,  
+                                                bool log_notfound = true )
         {
-            if (Find(name))
+            try
             {
-                iss >> var;
-                return true;
+                if (Find(name))
+                {
+                    iss >> var;
+                    return true;
+                }
+                else if (log_notfound)
+                    Log( Utility::Log_Level::Warning, Utility::Log_Sender::IO, "Keyword '" + name + 
+                        "' not found. Using Default: " + fmt::format( "{}", var ) );
             }
-            else if (log_notfound)
-                Log( Utility::Log_Level::Warning, Utility::Log_Sender::IO, "Keyword '" + name + 
-                     "' not found. Using Default: " + fmt::format( "{}", var ) );
+            catch (...)
+            {
+                spirit_handle_exception_core(fmt::format("Failed to read single variable \"{}\".", name));
+            }
             return false;
         };
         
@@ -80,80 +83,48 @@
         {
             if( !Read_Single( var, name, false ) )
             {
-                Log( Utility::Log_Level::Error, Utility::Log_Sender::IO, "Required eyword '" 
-                     + name + "' not found." );
-                throw Utility::Exception::Bad_File_Content;
+                spirit_throw(Utility::Exception_Classifier::Bad_File_Content, Utility::Log_Level::Error,
+                    fmt::format("Required keyword \"{}\" not found.", name));
             }
         }
         
-		// Reads a Vector3 into var, with optional logging in case of failure.
-		void Read_Vector3(Vector3 & var, const std::string name, bool log_notfound = true)
-		{
-			if (Find(name))
-				iss >> var[0] >> var[1] >> var[2];
-			else if (log_notfound)
-				Log( Utility::Log_Level::Warning, Utility::Log_Sender::IO, "Keyword '" + name + 
-                     "' not found. Using Default: (" + fmt::format( "{}", var.transpose() ) + ")");
-=======
-		template <typename T> void Read_Single(T & var, const std::string name, bool log_notfound = true)
-		{
-			try
-			{
-				if (Find(name))
-					iss >> var;
-				else if (log_notfound)
-					Log(Utility::Log_Level::Warning, Utility::Log_Sender::IO, "Keyword '" + name + "' not found. Using Default: " + fmt::format("{}", var));
-			}
-			catch (...)
-			{
-				spirit_handle_exception_core(fmt::format("Failed to read single variable \"{}\".", name));
-			}
-		};
+        // Reads a Vector3 into var, with optional logging in case of failure.
+        void Read_Vector3(Vector3 & var, const std::string name, bool log_notfound = true)
+        {
+            try
+            {
+                if (Find(name))
+                    iss >> var[0] >> var[1] >> var[2];
+                else if (log_notfound)
+                    Log( Utility::Log_Level::Warning, Utility::Log_Sender::IO, "Keyword '" + name + 
+                            "' not found. Using Default: (" + fmt::format( "{}", var.transpose() ) + ")");
+            }
+            catch (...)
+            {
+                spirit_handle_exception_core(fmt::format("Failed to read Vector3 \"{}\".", name));
+            }
+        };
 
-		// Reads a Vector3 into var, with optional logging in case of failure.
-		void Read_Vector3(Vector3 & var, const std::string name, bool log_notfound = true)
-		{
-			try
-			{
-				if (Find(name))
-					iss >> var[0] >> var[1] >> var[2];
-				else if (log_notfound)
-					Log(Utility::Log_Level::Warning, Utility::Log_Sender::IO, "Keyword '" + name + "' not found. Using Default: (" + fmt::format("{}", var.transpose()) + ")");
-			}
-			catch (...)
-			{
-				spirit_handle_exception_core(fmt::format("Failed to read Vector3 \"{}\".", name));
-			}
->>>>>>> 2ef16a4e
-		};
+        // Reads a 3-component object, with optional logging in case of failure
+        template <typename T> void Read_3Vector( T & var, const std::string name, 
+                                                    bool log_notfound = true )
+        {
+            try
+            {
+                if (Find(name))
+                    iss >> var[0] >> var[1] >> var[2];
+                else if (log_notfound)
+                    Log( Utility::Log_Level::Warning, Utility::Log_Sender::IO, "Keyword '" + name + 
+                        "' not found. Using Default: (" + fmt::format( "{}", var[0] ) + " " + 
+                        fmt::format( "{}", var[1] ) + " " + fmt::format( "{}", var[2] ) + ")" );
 
-		// Reads a 3-component object, with optional logging in case of failure
-		template <typename T> void Read_3Vector( T & var, const std::string name, 
-                                                 bool log_notfound = true )
-		{
-<<<<<<< HEAD
-			if (Find(name))
-				iss >> var[0] >> var[1] >> var[2];
-			else if (log_notfound)
-				Log( Utility::Log_Level::Warning, Utility::Log_Sender::IO, "Keyword '" + name + 
-                     "' not found. Using Default: (" + fmt::format( "{}", var[0] ) + " " + 
-                     fmt::format( "{}", var[1] ) + " " + fmt::format( "{}", var[2] ) + ")" );
-=======
-			try
-			{
-				if (Find(name))
-					iss >> var[0] >> var[1] >> var[2];
-				else if (log_notfound)
-					Log(Utility::Log_Level::Warning, Utility::Log_Sender::IO, "Keyword '" + name + "' not found. Using Default:  (" + fmt::format("{}", var[0]) + " " + fmt::format("{}", var[1]) + " " + fmt::format("{}", var[2]) + ")");
-			}
-			catch (...)
-			{
-				spirit_handle_exception_core(fmt::format("Failed to read 3Vector \"{}\".", name));
-			}
-
->>>>>>> 2ef16a4e
-		};
-	};//end class FilterFileHandle
+            }
+            catch (...)
+            {
+                spirit_handle_exception_core(fmt::format("Failed to read 3Vector \"{}\".", name));
+            }
+        };
+    };//end class FilterFileHandle
 }// end namespace IO
 
 #endif