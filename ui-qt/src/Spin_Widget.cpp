--- conflicted
+++ resolved
@@ -1,104 +1,100 @@
-#include "Spin_Widget.h"
-
-#include <QOpenGLWidget>
-#include <QMouseEvent>
-
-#include "gl_spins.h"
-
-using Data::Spin_System;
-
-<<<<<<< HEAD
-Spin_Widget::Spin_Widget(std::shared_ptr<Data::Spin_System_Chain> c, QWidget *parent) : QOpenGLWidget(parent) {
-	this->c = c;
-	this->s = c->images[c->active_image];
-=======
-Spin_Widget::Spin_Widget(std::shared_ptr<State> state, QWidget *parent) : QOpenGLWidget(parent)
-{
-	this->state = state;
->>>>>>> 27a19486
-
-	setFocusPolicy(Qt::StrongFocus);
-}
-
-<<<<<<< HEAD
-void Spin_Widget::initializeGL() {
-	this->gl_spins = std::shared_ptr<GLSpins>(new GLSpins(s, width(), height()));
-=======
-
-void Spin_Widget::initializeGL()
-{
-	this->gl_spins = std::shared_ptr<GLSpins>(new GLSpins(this->state->active_image, width(), height()));
->>>>>>> 27a19486
-}
-
-void Spin_Widget::teardownGL() {
-	// GLSpins::terminate();
-}
-
-void Spin_Widget::resizeGL(int width, int height) {
-  gl_spins->setFramebufferSize(width*devicePixelRatio(), height*devicePixelRatio());
-  update();
-}
-
-void Spin_Widget::paintGL() {
-  // Update the pointer to our Data
-  this->s = c->images[c->active_image];
-  this->gl_spins->update_spin_system(this->s);
-  gl_spins->draw();
-  QTimer::singleShot(1, this, SLOT(update()));
-}
-
-void Spin_Widget::mousePressEvent(QMouseEvent *event) {
-  _previous_pos = event->pos();
-}
-
-void Spin_Widget::mouseMoveEvent(QMouseEvent *event) {
-  auto current_pos = event->pos();
-  auto position_before = glm::vec2(_previous_pos.x(), _previous_pos.y());
-  auto position_after = glm::vec2(current_pos.x(), current_pos.y());
-  GLSpins::CameraMovementModes mode = GLSpins::CameraMovementModes::ROTATE;
-  if ((event->modifiers() & Qt::AltModifier) == Qt::AltModifier) {
-    mode = GLSpins::CameraMovementModes::TRANSLATE;
-  }
-  gl_spins->mouseMove(position_before, position_after, mode);
-  _previous_pos = current_pos;
-}
-
-<<<<<<< HEAD
-void Spin_Widget::SetCameraToDefault() {
-  gl_spins->setCameraToDefault();
-=======
-
-void Spin_Widget::update()
-{
-	// Update the pointer to our Data
-	this->gl_spins->update_spin_system(this->state->active_image);
-
-	// Update Keyboard and Mouse Input
-	UpdateInput();
-
-	// Schedule a redraw
-	QOpenGLWidget::update();
->>>>>>> 27a19486
-}
-
-void Spin_Widget::SetCameraToX() {
-  gl_spins->setCameraToX();
-}
-
-void Spin_Widget::SetCameraToY() {
-  gl_spins->setCameraToY();
-}
-
-void Spin_Widget::SetCameraToZ() {
-  gl_spins->setCameraToZ();
-}
-
-double Spin_Widget::getFramesPerSecond() const {
-  return gl_spins->getFramerate();
-}
-
-void Spin_Widget::wheelEvent(QWheelEvent *event) {
-  double wheel_delta = event->delta();
-  gl_spins->mouseScroll(wheel_delta*0.1);
-}
+#include "Spin_Widget.h"
+
+#include <QTimer>
+#include <QMouseEvent>
+#include "Interface_Geometry.h"
+#include "Interface_State.h"
+
+Spin_Widget::Spin_Widget(std::shared_ptr<State> state, QWidget *parent) : QOpenGLWidget(parent)
+{
+	this->state = state;
+
+	setFocusPolicy(Qt::StrongFocus);
+}
+
+void Spin_Widget::initializeGL() {
+	this->gl_spins = std::make_shared<GLSpins>();
+  _reset_camera = true;
+}
+
+void Spin_Widget::teardownGL() {
+	// GLSpins::terminate();
+}
+
+void Spin_Widget::resizeGL(int width, int height) {
+  gl_spins->setFramebufferSize(width*devicePixelRatio(), height*devicePixelRatio());
+  update();
+}
+
+void Spin_Widget::paintGL() {
+  // Update the pointer to our Data
+  auto s = state->active_image;
+  
+  std::vector<glm::vec3> positions(s->geometry->nos);
+  for (unsigned int i = 0; i < s->geometry->nos; ++i)
+  {
+    positions[i] = glm::vec3(s->geometry->spin_pos[0][i], s->geometry->spin_pos[1][i], s->geometry->spin_pos[2][i]);
+  }
+  std::vector<glm::vec3> directions(s->geometry->nos);
+  for (unsigned int i = 0; i < s->geometry->nos; ++i)
+  {
+    directions[i] = glm::vec3(s->spins[i], s->spins[s->geometry->nos + i], s->spins[2*s->geometry->nos + i]);
+  }
+  gl_spins->updateSpins(positions, directions);
+  
+  glm::vec3 bounds_min;
+  glm::vec3 bounds_max;
+  Geometry_Get_Bounds(state.get(), &bounds_min.x, &bounds_min.y, &bounds_min.z, &bounds_max.x, &bounds_max.y, &bounds_max.z);
+  glm::vec3 center = (bounds_min+bounds_max) * 0.5f;
+  std::cerr << "bounds min: " << bounds_min.x << bounds_min.y  << bounds_min.z << std::endl;
+  std::cerr << "bounds max: " << bounds_max.x << bounds_max.y  << bounds_max.z << std::endl;
+  gl_spins->updateSystemGeometry(bounds_min, center, bounds_max);
+  if (_reset_camera) {
+    gl_spins->setCameraToDefault();
+    _reset_camera = false;
+  }
+  
+  gl_spins->draw();
+  QTimer::singleShot(1, this, SLOT(update()));
+}
+
+void Spin_Widget::mousePressEvent(QMouseEvent *event) {
+  _previous_pos = event->pos();
+}
+
+void Spin_Widget::mouseMoveEvent(QMouseEvent *event) {
+  auto current_pos = event->pos();
+  auto position_before = glm::vec2(_previous_pos.x(), _previous_pos.y());
+  auto position_after = glm::vec2(current_pos.x(), current_pos.y());
+  GLSpins::CameraMovementModes mode = GLSpins::CameraMovementModes::ROTATE;
+  if ((event->modifiers() & Qt::AltModifier) == Qt::AltModifier) {
+    mode = GLSpins::CameraMovementModes::TRANSLATE;
+  }
+  gl_spins->mouseMove(position_before, position_after, mode);
+  _previous_pos = current_pos;
+}
+
+void Spin_Widget::SetCameraToDefault() {
+  gl_spins->setCameraToDefault();
+}
+
+void Spin_Widget::SetCameraToX() {
+  gl_spins->setCameraToX();
+}
+
+void Spin_Widget::SetCameraToY() {
+  gl_spins->setCameraToY();
+}
+
+void Spin_Widget::SetCameraToZ() {
+  gl_spins->setCameraToZ();
+}
+
+double Spin_Widget::getFramesPerSecond() const {
+  return gl_spins->getFramerate();
+}
+
+void Spin_Widget::wheelEvent(QWheelEvent *event) {
+  double wheel_delta = event->delta();
+  gl_spins->mouseScroll(wheel_delta*0.1);
+}